var widgets = require('@jupyter-widgets/base');
var ipydatawidgets = require('jupyter-dataserializers');
var yt_tools = require('yt-tools');

var FRBModel = widgets.DOMWidgetModel.extend({
    defaults: _.extend({}, widgets.DOMWidgetModel.prototype.defaults, {
        _model_name : 'FRBMovel',
        _view_name : 'FRBView',
        _model_module : 'yt-jscanvas',
        _view_module : 'yt-jscanvas',
        _model_module_version : '0.1.0',
        _view_module_version : '0.1.0',
        px: undefined,
        py: undefined,
        pdx: undefined,
        pdy: undefined,
        val: undefined,
        width: 512,
        height: 512,
        colormap_name: 'viridis',
        colormaps: undefined,
    }),
}, {
    serializers: _.extend({
      px: ipydatawidgets.data_union_array_serialization,
      py: ipydatawidgets.data_union_array_serialization,
      pdx: ipydatawidgets.data_union_array_serialization,
      pdy: ipydatawidgets.data_union_array_serialization,
      val: ipydatawidgets.data_union_array_serialization,
      colormaps: { deserialize: widgets.unpack_models },
    }, widgets.DOMWidgetModel.serializers),
});

// Custom View. Renders the widget model.
var FRBView = widgets.DOMWidgetView.extend({
    render: function() {
        this.canvas = document.createElement('canvas');
        $(this.canvas)
          .css("max-width", "100%")
          .css("min-width", "100px")
          .css("min-height", "100px")
          .height(this.model.get('height'))
          .width(this.model.get('width'))
          .appendTo(this.el);
        this.ctx = this.canvas.getContext('2d');
        this.ctx.imageSmoothingEnabled = false;
        this.model.on('change:width', this.width_changed, this);
        this.model.on('change:height', this.height_changed, this);
<<<<<<< HEAD
        this.colormap_changed();
        this.model.on('change:colormap_name', this.colormap_changed, this);
        console.log('colormap used:' , this.map_name);
        yt_tools.booted.then(function() {
=======
        yt_tools.booted.then(function(yt_tools) {
>>>>>>> 29cf3238
            this.colormaps = this.model.get('colormaps');
            console.log('trying colormaps ref with model');
            console.log('colormaps reference:', this.colormaps);
            // this.map_name = this.model.get('colormap_name');
            console.log('colormap used:' , this.map_name);
            this.frb = yt_tools.FixedResolutionBuffer.new(
<<<<<<< HEAD
              this.model.get('width'),
              this.model.get('height'),
              0.45, 0.65, 0.45, 0.65
=======
                  this.model.get('width'),
                  this.model.get('height'),
                  0.45, 0.55, 0.45, 0.55
>>>>>>> 29cf3238
            );
            this.varmesh = yt_tools.VariableMesh.new(
                this.model.get("px").data,
                this.model.get("py").data,
                this.model.get("pdx").data,
                this.model.get("pdy").data,
                this.model.get("val").data
            );
            console.log(this.frb.deposit(this.varmesh));
            console.log(this.frb.get_buffer());
            this.colormaps.normalize(this.map_name,
                this.frb.get_buffer(), true).then(function(array) {
                im =  array;
                console.log(im);
                this.imageData = this.ctx.createImageData(
                    this.model.get('width'), this.model.get('height'),
                );
                this.imageData.data.set(im);
                this.redrawCanvasImage();
            }.bind(this));
        }.bind(this));
    },

    redrawCanvasImage: function() {
        var nx = this.model.get('width');
        var ny = this.model.get('height');
        var canvasWidth  = $(this.canvas).width();
        var canvasHeight = $(this.canvas).height();
        // Clear out image first
        createImageBitmap(this.imageData, 0, 0, nx, ny).then(function(bitmap){
              this.ctx.clearRect(0, 0, canvasWidth, canvasHeight);
              this.ctx.drawImage(bitmap, 0, 0, canvasWidth, canvasHeight);
        }.bind(this));
    },

    width_changed: function() {
      $(this.canvas).width(this.model.get('width'));
    },

    height_changed: function() {
      $(this.canvas).height(this.model.get('height'));
    },

    colormap_changed: function() {
      this.map_name = this.model.get('colormap_name');
    }
});

module.exports = {
    FRBModel : FRBModel,
    FRBView : FRBView
};<|MERGE_RESOLUTION|>--- conflicted
+++ resolved
@@ -46,29 +46,19 @@
         this.ctx.imageSmoothingEnabled = false;
         this.model.on('change:width', this.width_changed, this);
         this.model.on('change:height', this.height_changed, this);
-<<<<<<< HEAD
         this.colormap_changed();
         this.model.on('change:colormap_name', this.colormap_changed, this);
         console.log('colormap used:' , this.map_name);
-        yt_tools.booted.then(function() {
-=======
         yt_tools.booted.then(function(yt_tools) {
->>>>>>> 29cf3238
             this.colormaps = this.model.get('colormaps');
             console.log('trying colormaps ref with model');
             console.log('colormaps reference:', this.colormaps);
             // this.map_name = this.model.get('colormap_name');
             console.log('colormap used:' , this.map_name);
             this.frb = yt_tools.FixedResolutionBuffer.new(
-<<<<<<< HEAD
-              this.model.get('width'),
-              this.model.get('height'),
-              0.45, 0.65, 0.45, 0.65
-=======
-                  this.model.get('width'),
-                  this.model.get('height'),
-                  0.45, 0.55, 0.45, 0.55
->>>>>>> 29cf3238
+                this.model.get('width'),
+                this.model.get('height'),
+                0.45, 0.65, 0.45, 0.65
             );
             this.varmesh = yt_tools.VariableMesh.new(
                 this.model.get("px").data,
