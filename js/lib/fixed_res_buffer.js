var widgets = require('@jupyter-widgets/base');
var ipydatawidgets = require('jupyter-dataserializers');
var _yt_tools = import('@data-exp-lab/yt-tools');

var FRBModel = widgets.DOMWidgetModel.extend({
    defaults: _.extend({}, widgets.DOMWidgetModel.prototype.defaults, {
        _model_name : 'FRBMovel',
        _view_name : 'FRBView',
        _model_module : 'yt-jscanvas',
        _view_module : 'yt-jscanvas',
        _model_module_version : '0.1.0',
        _view_module_version : '0.1.0',
        px: undefined,
        py: undefined,
        pdx: undefined,
        pdy: undefined,
        val: undefined,
        width: 512,
        height: 512,
        colormaps: undefined,
        canvas_edges: undefined,
    }),
}, {
    serializers: _.extend({
      px: ipydatawidgets.data_union_array_serialization,
      py: ipydatawidgets.data_union_array_serialization,
      pdx: ipydatawidgets.data_union_array_serialization,
      pdy: ipydatawidgets.data_union_array_serialization,
      val: ipydatawidgets.data_union_array_serialization,
      colormaps: { deserialize: widgets.unpack_models },
    }, widgets.DOMWidgetModel.serializers),
});

// Custom View. Renders the widget model.
var FRBView = widgets.DOMWidgetView.extend({

    render: function() {return _yt_tools.then(function(yt_tools) {
        this.canvas = document.createElement('canvas');
        $(this.canvas)
          .css("max-width", "100%")
          .css("min-width", "100px")
          .css("min-height", "100px")
          .height(this.model.get('height'))
          .width(this.model.get('width'))
          .appendTo(this.el);
        this.ctx = this.canvas.getContext('2d');
        this.ctx.imageSmoothingEnabled = false;
        this.model.on('change:width', this.width_changed, this);
        this.model.on('change:height', this.height_changed, this);
<<<<<<< HEAD
        yt_tools.booted.then(function(yt_tools) {
            // set up events for changes in the colormap or buffer
            this.colormaps = this.model.get('colormaps');
            this.colormap_events();
            this.canvas_edges = this.model.get('canvas_edges');
            this.model.on('change:canvas_edges', this.buffer_changed, this);
            
            this.frb = yt_tools.FixedResolutionBuffer.new(
                this.model.get('width'),
                this.model.get('height'),
                this.canvas_edges[0], this.canvas_edges[1],
                this.canvas_edges[2], this.canvas_edges[3]
            );
            this.varmesh = yt_tools.VariableMesh.new(
                this.model.get("px").data,
                this.model.get("py").data,
                this.model.get("pdx").data,
                this.model.get("pdy").data,
                this.model.get("val").data
            );
            this.frb.deposit(this.varmesh);
            this.colormaps.data_array = this.frb.get_buffer();
            this.imageData = this.ctx.createImageData(
                this.model.get('width'), this.model.get('height'),
            );
            // note: image array not triggering change yet on first render. 
            // this is likely due to the fact that it's executed before the 
            // new promises have been resolved in the colormapper
            console.log(this.colormaps.image_array);
            this.imageData.data.set(this.colormaps.image_array);
            this.redrawCanvasImage();
        }.bind(this));
    },
=======
        this.colormaps = this.model.get('colormaps');
        this.colormap_events();
        this.frb = yt_tools.FixedResolutionBuffer.new(
            this.model.get('width'),
            this.model.get('height'),
            0.45, 0.65, 0.45, 0.65
        );
        this.varmesh = yt_tools.VariableMesh.new(
            this.model.get("px").data,
            this.model.get("py").data,
            this.model.get("pdx").data,
            this.model.get("pdy").data,
            this.model.get("val").data
        );
        this.frb.deposit(this.varmesh);
        this.colormaps.data_array = this.frb.get_buffer();
        this.imageData = this.ctx.createImageData(
            this.model.get('width'), this.model.get('height'),
        );
        // note: image array not triggering change yet on first render. 
        // this is likely due to the fact that it's executed before the 
        // new promises have been resolved in the colormapper
        console.log(this.colormaps.image_array);
        this.imageData.data.set(this.colormaps.image_array);
        this.redrawCanvasImage();
    }.bind(this));},
>>>>>>> 83bb01c0

    redrawCanvasImage: function() {
        var nx = this.model.get('width');
        var ny = this.model.get('height');
        var canvasWidth  = $(this.canvas).width();
        var canvasHeight = $(this.canvas).height();
        // Clear out image first
        createImageBitmap(this.imageData, 0, 0, nx, ny).then(function(bitmap){
              this.ctx.clearRect(0, 0, canvasWidth, canvasHeight);
              this.ctx.drawImage(bitmap, 0, 0, canvasWidth, canvasHeight);
        }.bind(this));
    },

    colormap_events: function() {
        // Set up listeners for the colormap name and scale. Nothing in the FRB 
        // links to these directly so the responses are simple. 
        this.listenTo(this.colormaps, 'change:map_name', function() {
            var new_name = this.colormaps.get('map_name');
            console.log('map name change detected in frb to %s', new_name);
        }, this); 
        this.listenTo(this.colormaps, 'change:is_log', function() {
            var scale = this.colormaps.get('is_log');
            console.log('image array log scale change in frb to %s', scale);
        }, this); 

        // The listener for the data array of the colormap actually links to the 
        // FRB directly, so a little bit more needs to be done here. Also, since 
        // the data array is set on the js side it may differ from the python side 
        // until we resolve those issues.


        // Last, once a change in the image array is detected, we will redraw 
        // it on the canvas image. 
        this.listenTo(this.colormaps, 'change:image_array', function() {
            var array = this.colormaps.get('image_array');
            console.log('image array updated to: ', array);
            this.imageData = this.ctx.createImageData(
                this.model.get('width'), this.model.get('height'),
            );
            this.imageData.data.set(array);
            console.log('redrawing image array on canvas');
            this.redrawCanvasImage();
        }, this); 
    },

    buffer_changed: function() {
        this.canvas_edges = this.model.get('canvas_edges');
        console.log('canvas edge array changed to:');
        console.log(this.canvas_edges);
        yt_tools.booted.then(function(yt_tools) {
            this.frb = yt_tools.FixedResolutionBuffer.new(
                this.model.get('width'),
                this.model.get('height'),
                this.canvas_edges[0], this.canvas_edges[1],
                this.canvas_edges[2], this.canvas_edges[3]
            );
            this.frb.deposit(this.varmesh);
            this.colormaps.data_array = this.frb.get_buffer();
            // data array not triggering listeners in colormaps. 
            // Normalize() call required to update image array. 
            this.colormaps.normalize();
        }.bind(this));
    },

    width_changed: function() {
      $(this.canvas).width(this.model.get('width'));
    },

    height_changed: function() {
      $(this.canvas).height(this.model.get('height'));
    },

});

module.exports = {
    FRBModel : FRBModel,
    FRBView : FRBView
};<|MERGE_RESOLUTION|>--- conflicted
+++ resolved
@@ -47,47 +47,16 @@
         this.ctx.imageSmoothingEnabled = false;
         this.model.on('change:width', this.width_changed, this);
         this.model.on('change:height', this.height_changed, this);
-<<<<<<< HEAD
-        yt_tools.booted.then(function(yt_tools) {
-            // set up events for changes in the colormap or buffer
-            this.colormaps = this.model.get('colormaps');
-            this.colormap_events();
-            this.canvas_edges = this.model.get('canvas_edges');
-            this.model.on('change:canvas_edges', this.buffer_changed, this);
-            
-            this.frb = yt_tools.FixedResolutionBuffer.new(
-                this.model.get('width'),
-                this.model.get('height'),
-                this.canvas_edges[0], this.canvas_edges[1],
-                this.canvas_edges[2], this.canvas_edges[3]
-            );
-            this.varmesh = yt_tools.VariableMesh.new(
-                this.model.get("px").data,
-                this.model.get("py").data,
-                this.model.get("pdx").data,
-                this.model.get("pdy").data,
-                this.model.get("val").data
-            );
-            this.frb.deposit(this.varmesh);
-            this.colormaps.data_array = this.frb.get_buffer();
-            this.imageData = this.ctx.createImageData(
-                this.model.get('width'), this.model.get('height'),
-            );
-            // note: image array not triggering change yet on first render. 
-            // this is likely due to the fact that it's executed before the 
-            // new promises have been resolved in the colormapper
-            console.log(this.colormaps.image_array);
-            this.imageData.data.set(this.colormaps.image_array);
-            this.redrawCanvasImage();
-        }.bind(this));
-    },
-=======
         this.colormaps = this.model.get('colormaps');
         this.colormap_events();
+        this.canvas_edges = this.model.get('canvas_edges');
+        this.model.on('change:canvas_edges', this.buffer_changed, this);
+
         this.frb = yt_tools.FixedResolutionBuffer.new(
             this.model.get('width'),
             this.model.get('height'),
-            0.45, 0.65, 0.45, 0.65
+            this.canvas_edges[0], this.canvas_edges[1],
+            this.canvas_edges[2], this.canvas_edges[3]
         );
         this.varmesh = yt_tools.VariableMesh.new(
             this.model.get("px").data,
@@ -108,7 +77,6 @@
         this.imageData.data.set(this.colormaps.image_array);
         this.redrawCanvasImage();
     }.bind(this));},
->>>>>>> 83bb01c0
 
     redrawCanvasImage: function() {
         var nx = this.model.get('width');
@@ -158,7 +126,7 @@
         this.canvas_edges = this.model.get('canvas_edges');
         console.log('canvas edge array changed to:');
         console.log(this.canvas_edges);
-        yt_tools.booted.then(function(yt_tools) {
+        _yt_tools.then(function(yt_tools) {
             this.frb = yt_tools.FixedResolutionBuffer.new(
                 this.model.get('width'),
                 this.model.get('height'),
