--- conflicted
+++ resolved
@@ -113,16 +113,10 @@
 substantially larger than the size of a single image. However, a dataset with
 sparse regions will be more efficient to transfer to the client and subsequently
 calculate and pixelize there. Pixelizing a dataset with large, sparse regions of low
-<<<<<<< HEAD
 resolution, such as one caclated from an adaptive mesh, 
 with a fixed higher resolution will require recaculating and sending
 pixel values for a region that may only be represented by a single value. Thus,
 for certain data representations this methodology also becomes advantageous.
-=======
-resolution, such as one calculated on an adaptive mesh, 
-with a fixed higher resolution will require recalculating and sending
-pixel values for a region that may only be represented by a single value. 
->>>>>>> f219e06d
 
 # The WebAssembly Backend
 
